--- conflicted
+++ resolved
@@ -5,20 +5,12 @@
 jobs:
   build:
     name: Python ${{matrix.python-version}}
-<<<<<<< HEAD
     runs-on: ubuntu-latest
-    
-    strategy:
-      matrix:
-        python-version: ["3.7", "3.8", "3.9", "3.10", "3.11", "3.12", "3.13"]
-=======
-    runs-on: ubuntu-24.04
     
     strategy:
       matrix:
         python-version: ["3.8", "3.9", "3.10", "3.11", "3.12", "3.13"]
 
->>>>>>> 99ed1172
     steps:
     - uses: actions/checkout@v4
 
