--- conflicted
+++ resolved
@@ -92,11 +92,7 @@
     return bytearray([next(gen) for x in range(length)])
 
 
-<<<<<<< HEAD
-if hasattr(cocotb, 'top'):
-=======
 if getattr(cocotb, 'top', None) is not None:
->>>>>>> 390f1d2f
 
     factory = TestFactory(run_test)
     factory.add_option("payload_lengths", [size_list])
